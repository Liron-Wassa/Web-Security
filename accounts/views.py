--- conflicted
+++ resolved
@@ -1,15 +1,10 @@
 import os
 import json
 import hmac, hashlib
-from django.contrib.auth.decorators import login_required
 from django.shortcuts import render, redirect
 from django.contrib import messages
-<<<<<<< HEAD
-from .forms import RegisterForm
+from .forms import RegisterForm, LoginForm
 from .forms import ChangePasswordForm
-=======
-from .forms import RegisterForm, LoginForm
->>>>>>> 76f65331
 from .models import SecureUser
 
 def load_config():
@@ -62,38 +57,6 @@
 
     return render(request, 'accounts/register.html', {'form': form})
 
-<<<<<<< HEAD
-@login_required(login_url='/login/')
-def change_password_view(request):
-    config = load_config()
-
-    if request.method == 'POST':
-        form = ChangePasswordForm(request.POST)
-        if form.is_valid():
-            user = request.user
-            old_password = form.cleaned_data['old_password']
-            new_password = form.cleaned_data['new_password']
-
-            salt = user.salt
-            h = hmac.new(salt, old_password.encode(), hashlib.sha256).hexdigest()
-            if h != user.password_hash:
-                messages.error(request, "Old password is incorrect.")
-                return render(request, 'accounts/change_password.html', {'form': form})
-
-            new_salt = os.urandom(16)
-            new_hash = hmac.new(new_salt, new_password.encode(), hashlib.sha256).hexdigest()
-
-            user.salt = new_salt
-            user.password_hash = new_hash
-            user.save()
-
-            messages.success(request, "Password changed successfully.")
-            return redirect('profile') 
-    else:
-        form = ChangePasswordForm()
-
-    return render(request, 'accounts/change_password.html', {'form': form})
-=======
 
 def login_view(request):
     config = load_config()
@@ -130,4 +93,34 @@
                 messages.error(request, "Account locked after too many failed attempts.")
 
     return render(request, 'accounts/login.html', {'form': form})
->>>>>>> 76f65331
+
+@login_required(login_url='/login/')
+def change_password_view(request):
+    config = load_config()
+
+    if request.method == 'POST':
+        form = ChangePasswordForm(request.POST)
+        if form.is_valid():
+            user = request.user
+            old_password = form.cleaned_data['old_password']
+            new_password = form.cleaned_data['new_password']
+
+            salt = user.salt
+            h = hmac.new(salt, old_password.encode(), hashlib.sha256).hexdigest()
+            if h != user.password_hash:
+                messages.error(request, "Old password is incorrect.")
+                return render(request, 'accounts/change_password.html', {'form': form})
+
+            new_salt = os.urandom(16)
+            new_hash = hmac.new(new_salt, new_password.encode(), hashlib.sha256).hexdigest()
+
+            user.salt = new_salt
+            user.password_hash = new_hash
+            user.save()
+
+            messages.success(request, "Password changed successfully.")
+            return redirect('profile') 
+    else:
+        form = ChangePasswordForm()
+
+    return render(request, 'accounts/change_password.html', {'form': form})