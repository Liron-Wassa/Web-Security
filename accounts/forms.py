--- conflicted
+++ resolved
@@ -4,7 +4,6 @@
     username = forms.CharField(max_length=50)
     email = forms.EmailField()
     password = forms.CharField(widget=forms.PasswordInput())
-<<<<<<< HEAD
 class ChangePasswordForm(forms.Form):
     old_password = forms.CharField(widget=forms.PasswordInput(), label="Old Password")
     new_password = forms.CharField(widget=forms.PasswordInput(), label="New Password")
@@ -43,9 +42,6 @@
         if new_password.lower() in [p.lower() for p in config.get("blocked_passwords", [])]:
             raise forms.ValidationError("This password is blocked. Please choose another.")
         return new_password
-=======
-
 class LoginForm(forms.Form):
     username = forms.CharField(max_length=50)
-    password = forms.CharField(widget=forms.PasswordInput())
->>>>>>> 76f65331
+    password = forms.CharField(widget=forms.PasswordInput())